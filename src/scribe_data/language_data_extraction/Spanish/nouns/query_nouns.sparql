# tool: scribe-data
# All Spanish (Q1321) nouns and the given forms.
# Enter this query at https://query.wikidata.org/.

SELECT
  (REPLACE(STR(?lexeme), "http://www.wikidata.org/entity/", "") AS ?lexemeID)
  ?singular
  ?plural
  ?gender
  ?masSingular
  ?masPlural
  ?femSingular
  ?femPlural

WHERE {
  ?lexeme dct:language wd:Q1321 ;
    wikibase:lexicalCategory wd:Q1084 ;
    wikibase:lemma ?singular .

  # MARK: Plural

  OPTIONAL {
    ?lexeme ontolex:lexicalForm ?pluralForm .
    ?pluralForm ontolex:representation ?plural ;
      wikibase:grammaticalFeature wd:Q146786 .
  } 

  # MARK: Gender(s)

  OPTIONAL {
    ?lexeme wdt:P5185 ?nounGender .
<<<<<<< HEAD
    FILTER NOT EXISTS {
      ?lexeme wdt:P31 wd:Q202444 .  # not for given names
    }
  } 
=======
  } .
>>>>>>> 999d8627

  # Spansih sometimes has masculine and feminine versions on a single lexeme.

  # MARK: masculine singular and plural forms.
  OPTIONAL {
    ?lexeme ontolex:lexicalForm ?masSingularForm .
    ?masSingularForm ontolex:representation ?masSingular ;
      wikibase:grammaticalFeature wd:Q499327, wd:Q110786 .
  } 

  OPTIONAL {
    ?lexeme ontolex:lexicalForm ?masPluralForm .
    ?masPluralForm ontolex:representation ?masPlural ;
      wikibase:grammaticalFeature wd:Q499327, wd:Q146786 .
  } 

  # MARK: feminine singular and plural forms.
  OPTIONAL {
    ?lexeme ontolex:lexicalForm ?femSingularForm .
    ?femSingularForm ontolex:representation ?femSingular ;
      wikibase:grammaticalFeature wd:Q1775415, wd:Q110786 .
  } 

  OPTIONAL {
    ?lexeme ontolex:lexicalForm ?femPluralForm .
    ?femPluralForm ontolex:representation ?femPlural ;
      wikibase:grammaticalFeature wd:Q1775415, wd:Q146786 .
  } 

  SERVICE wikibase:label {
    bd:serviceParam wikibase:language "[AUTO_LANGUAGE]".
    ?nounGender rdfs:label ?gender .
  }
}<|MERGE_RESOLUTION|>--- conflicted
+++ resolved
@@ -29,14 +29,7 @@
 
   OPTIONAL {
     ?lexeme wdt:P5185 ?nounGender .
-<<<<<<< HEAD
-    FILTER NOT EXISTS {
-      ?lexeme wdt:P31 wd:Q202444 .  # not for given names
-    }
-  } 
-=======
-  } .
->>>>>>> 999d8627
+  }
 
   # Spansih sometimes has masculine and feminine versions on a single lexeme.
 
