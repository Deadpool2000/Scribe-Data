--- conflicted
+++ resolved
@@ -12,8 +12,4 @@
   ?lexeme dct:language wd:Q25164 ;
     wikibase:lexicalCategory wd:Q380057 ;
     wikibase:lemma ?adverb .
-<<<<<<< HEAD
-
-=======
->>>>>>> 9d5c37c4
 }