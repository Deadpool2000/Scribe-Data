# tool: scribe-data
# All Italian (Q652) verbs and the given forms.
# Enter this query at https://query.wikidata.org/.

SELECT
  (REPLACE(STR(?lexeme), "http://www.wikidata.org/entity/", "") AS ?lexemeID)
  ?infinitive
  ?presFPS ?presSPS ?presTPS
  ?presFPP ?presSPP ?presTPP


WHERE {
  ?lexeme dct:language wd:Q652 ;
    wikibase:lexicalCategory wd:Q24905 ;
    wikibase:lemma ?infinitive .

  # MARK: Present

  # FPS
  OPTIONAL {
    ?lexeme ontolex:lexicalForm ?presFPSForm .
    ?presFPSForm ontolex:representation ?presFPS ;
<<<<<<< HEAD
      wikibase:grammaticalFeature wd:Q56682909 ;
      wikibase:grammaticalFeature wd:Q21714344 ;
      wikibase:grammaticalFeature wd:Q110786 ;
  } .
=======
      wikibase:grammaticalFeature wd:Q56682909, wd:Q51929218 .
  } 
>>>>>>> 367f7df6

  # SPS
  OPTIONAL {
    ?lexeme ontolex:lexicalForm ?presSPSForm .
    ?presSPSForm ontolex:representation ?presSPS ;
<<<<<<< HEAD
      wikibase:grammaticalFeature wd:Q56682909 ;
      wikibase:grammaticalFeature wd:Q51929049 ;
      wikibase:grammaticalFeature wd:Q110786 ;
  } .
=======
      wikibase:grammaticalFeature wd:Q56682909, wd:Q51929369 .
  } 
>>>>>>> 367f7df6

  # TPS
  OPTIONAL {
    ?lexeme ontolex:lexicalForm ?presTPSForm .
    ?presTPSForm ontolex:representation ?presTPS ;
<<<<<<< HEAD
      wikibase:grammaticalFeature wd:Q56682909 ;
      wikibase:grammaticalFeature wd:Q51929074 ;
      wikibase:grammaticalFeature wd:Q110786 ;
  } .
=======
      wikibase:grammaticalFeature wd:Q56682909, wd:Q51929447 .
  } 
>>>>>>> 367f7df6

  # FPP
  OPTIONAL {
    ?lexeme ontolex:lexicalForm ?presFPPForm .
    ?presFPPForm ontolex:representation ?presFPP ;
<<<<<<< HEAD
      wikibase:grammaticalFeature wd:Q56682909 ;
      wikibase:grammaticalFeature wd:Q21714344 ;
      wikibase:grammaticalFeature wd:Q146786 ;
  } .
=======
      wikibase:grammaticalFeature wd:Q56682909, wd:Q51929290 .
  } 
>>>>>>> 367f7df6

  # SPP
  OPTIONAL {
    ?lexeme ontolex:lexicalForm ?presSPPForm .
    ?presSPPForm ontolex:representation ?presSPP ;
<<<<<<< HEAD
      wikibase:grammaticalFeature wd:Q56682909 ;
      wikibase:grammaticalFeature wd:Q51929049 ;
      wikibase:grammaticalFeature wd:Q146786 ;
  } .
=======
      wikibase:grammaticalFeature wd:Q56682909, wd:Q51929403 .
  } 
>>>>>>> 367f7df6

  # TPP
  OPTIONAL {
    ?lexeme ontolex:lexicalForm ?presTPPForm .
    ?presTPPForm ontolex:representation ?presTPP ;
<<<<<<< HEAD
      wikibase:grammaticalFeature wd:Q56682909 ;
      wikibase:grammaticalFeature wd:Q51929074 ;
      wikibase:grammaticalFeature wd:Q146786 ;
  } .
=======
      wikibase:grammaticalFeature wd:Q56682909, wd:Q51929517 .
  } 

  # MARK: Preterite

  # FPS
  OPTIONAL {
    ?lexeme ontolex:lexicalForm ?pretFPSForm .
    ?pretFPSForm ontolex:representation ?pretFPS ;
      wikibase:grammaticalFeature wd:Q442485, wd:Q51929218 .
  } 

  # SPS
  OPTIONAL {
    ?lexeme ontolex:lexicalForm ?pretSPSForm .
    ?pretSPSForm ontolex:representation ?pretSPS ;
      wikibase:grammaticalFeature wd:Q442485, wd:Q51929369 .
  } 

  # TPS
  OPTIONAL {
    ?lexeme ontolex:lexicalForm ?pretTPSForm .
    ?pretTPSForm ontolex:representation ?pretTPS ;
      wikibase:grammaticalFeature wd:Q442485, wd:Q51929447 .
  } 

  # FPP
  OPTIONAL {
    ?lexeme ontolex:lexicalForm ?pretFPPForm .
    ?pretFPPForm ontolex:representation ?pretFPP ;
      wikibase:grammaticalFeature wd:Q442485, wd:Q51929290 .
  } 

  # SPP
  OPTIONAL {
    ?lexeme ontolex:lexicalForm ?pretSPPForm .
    ?pretSPPForm ontolex:representation ?pretSPP ;
      wikibase:grammaticalFeature wd:Q442485, wd:Q51929403 .
  } 

  # TPP
  OPTIONAL {
    ?lexeme ontolex:lexicalForm ?pretTPPForm .
    ?pretTPPForm ontolex:representation ?pretTPP ;
      wikibase:grammaticalFeature wd:Q442485, wd:Q51929517 .
  } 
>>>>>>> 367f7df6
}<|MERGE_RESOLUTION|>--- conflicted
+++ resolved
@@ -20,84 +20,43 @@
   OPTIONAL {
     ?lexeme ontolex:lexicalForm ?presFPSForm .
     ?presFPSForm ontolex:representation ?presFPS ;
-<<<<<<< HEAD
-      wikibase:grammaticalFeature wd:Q56682909 ;
-      wikibase:grammaticalFeature wd:Q21714344 ;
-      wikibase:grammaticalFeature wd:Q110786 ;
-  } .
-=======
-      wikibase:grammaticalFeature wd:Q56682909, wd:Q51929218 .
-  } 
->>>>>>> 367f7df6
+      wikibase:grammaticalFeature wd:Q56682909, wd:Q21714344, wd:Q110786 .
+  }
 
   # SPS
   OPTIONAL {
     ?lexeme ontolex:lexicalForm ?presSPSForm .
     ?presSPSForm ontolex:representation ?presSPS ;
-<<<<<<< HEAD
-      wikibase:grammaticalFeature wd:Q56682909 ;
-      wikibase:grammaticalFeature wd:Q51929049 ;
-      wikibase:grammaticalFeature wd:Q110786 ;
-  } .
-=======
-      wikibase:grammaticalFeature wd:Q56682909, wd:Q51929369 .
-  } 
->>>>>>> 367f7df6
+      wikibase:grammaticalFeature wd:Q56682909, wd:Q51929049, wd:Q110786 .
+  }
 
   # TPS
   OPTIONAL {
     ?lexeme ontolex:lexicalForm ?presTPSForm .
     ?presTPSForm ontolex:representation ?presTPS ;
-<<<<<<< HEAD
-      wikibase:grammaticalFeature wd:Q56682909 ;
-      wikibase:grammaticalFeature wd:Q51929074 ;
-      wikibase:grammaticalFeature wd:Q110786 ;
-  } .
-=======
-      wikibase:grammaticalFeature wd:Q56682909, wd:Q51929447 .
-  } 
->>>>>>> 367f7df6
+      wikibase:grammaticalFeature wd:Q56682909, wd:Q51929074, wd:Q110786 .
+  }
 
   # FPP
   OPTIONAL {
     ?lexeme ontolex:lexicalForm ?presFPPForm .
     ?presFPPForm ontolex:representation ?presFPP ;
-<<<<<<< HEAD
-      wikibase:grammaticalFeature wd:Q56682909 ;
-      wikibase:grammaticalFeature wd:Q21714344 ;
-      wikibase:grammaticalFeature wd:Q146786 ;
-  } .
-=======
-      wikibase:grammaticalFeature wd:Q56682909, wd:Q51929290 .
-  } 
->>>>>>> 367f7df6
+      wikibase:grammaticalFeature wd:Q56682909, wd:Q21714344, wd:Q146786 .
+  }
 
   # SPP
   OPTIONAL {
     ?lexeme ontolex:lexicalForm ?presSPPForm .
     ?presSPPForm ontolex:representation ?presSPP ;
-<<<<<<< HEAD
-      wikibase:grammaticalFeature wd:Q56682909 ;
-      wikibase:grammaticalFeature wd:Q51929049 ;
-      wikibase:grammaticalFeature wd:Q146786 ;
-  } .
-=======
-      wikibase:grammaticalFeature wd:Q56682909, wd:Q51929403 .
-  } 
->>>>>>> 367f7df6
+      wikibase:grammaticalFeature wd:Q56682909, wd:Q51929049, wd:Q146786 .
+  }
 
   # TPP
   OPTIONAL {
     ?lexeme ontolex:lexicalForm ?presTPPForm .
     ?presTPPForm ontolex:representation ?presTPP ;
-<<<<<<< HEAD
-      wikibase:grammaticalFeature wd:Q56682909 ;
-      wikibase:grammaticalFeature wd:Q51929074 ;
-      wikibase:grammaticalFeature wd:Q146786 ;
-  } .
-=======
-      wikibase:grammaticalFeature wd:Q56682909, wd:Q51929517 .
-  } 
+      wikibase:grammaticalFeature wd:Q56682909, wd:Q51929074, wd:Q146786 .
+  }
 
   # MARK: Preterite
 
@@ -142,5 +101,4 @@
     ?pretTPPForm ontolex:representation ?pretTPP ;
       wikibase:grammaticalFeature wd:Q442485, wd:Q51929517 .
   } 
->>>>>>> 367f7df6
 }