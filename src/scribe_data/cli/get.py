--- conflicted
+++ resolved
@@ -159,24 +159,4 @@
                 )
 
         if interactive:
-            return True
-
-<<<<<<< HEAD
-    # The emoji keywords process has failed.
-    # elif data_type in {"emoji-keywords", "emoji_keywords"}:
-    #     print(
-    #         "\nThe Scribe-Data emoji functionality is powered by PyICU, which is currently not installed."
-    #     )
-    #     print(
-    #         "Please check the installation guide at https://github.com/scribe-org/Scribe-Data/blob/main/src/scribe_data/unicode/UNICODE_INSTALLTION.md for more information.\n"
-    #     )
-=======
-    # Handle emoji keywords process failure.
-    elif data_type in {"emoji-keywords", "emoji_keywords"}:
-        print(
-            "\nThe Scribe-Data emoji functionality is powered by PyICU, which is currently not installed."
-        )
-        print(
-            "Please check the installation guide at https://github.com/scribe-org/Scribe-Data/blob/main/src/scribe_data/unicode/UNICODE_INSTALLTION.md for more information.\n"
-        )
->>>>>>> c13f50e7
+            return True